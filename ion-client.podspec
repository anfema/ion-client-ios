--- conflicted
+++ resolved
@@ -1,10 +1,6 @@
 Pod::Spec.new do |s|
   s.name         = "ion-client"
-<<<<<<< HEAD
-  s.version      = "2.1.2"
-=======
-  s.version      = "3.0.0"
->>>>>>> 8cae865d
+  s.version      = "4.0.0"
   s.summary      = "ION-Client for iOS and OS X clients."
   s.description  = <<-DESC
                    ION-Client for iOS and OS X clients
@@ -33,10 +29,10 @@
   s.module_map = "ion-client/cocoapods.modulemap"
 
   s.dependency "Alamofire", "~> 4.2"
-  s.dependency "DEjson", "~> 1.0"
-  s.dependency "Markdown", "~> 1.0"
+  s.dependency "DEjson", "~> 2.0"
+  s.dependency "Markdown", "~> 2.0"
   s.dependency "HashExtensions", "~> 2.0"
-  s.dependency "html5tokenizer", "~> 1.0"
-  s.dependency "Tarpit", "~> 1.0"
+  s.dependency "html5tokenizer", "~> 2.0"
+  s.dependency "Tarpit", "~> 2.0"
   s.dependency "iso-rfc822-date", "~> 1.0"
 end