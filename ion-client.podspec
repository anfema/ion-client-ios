--- conflicted
+++ resolved
@@ -25,10 +25,6 @@
   s.source_files  = "ion-client/cache/*.swift", "ion-client/communication/*.swift", "ion-client/helper/*.swift", "ion-client/model/**/*.swift", "ion-client/search/*.swift"
 
   s.framework  = "Alamofire", "DEjson", "Markdown", "HashExtensions", "html5tokenizer", "Tarpit"
-<<<<<<< HEAD
-  s.module_map = "ion-client/cocoapods.modulemap"
-=======
->>>>>>> d3dd98d9
 
   s.dependency "Alamofire", "~> 4.2"
   s.dependency "DEjson", "~> 2.0"
@@ -37,10 +33,6 @@
   s.dependency "html5tokenizer", "~> 2.0"
   s.dependency "Tarpit", "~> 2.0"
   s.dependency "iso-rfc822-date", "~> 1.0"
-<<<<<<< HEAD
-  s.dependency 'SQLite.swift', "~> 0.11"
-=======
   s.dependency "SQLite.swift", "~> 0.11"
   
->>>>>>> d3dd98d9
 end