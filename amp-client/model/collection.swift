--- conflicted
+++ resolved
@@ -138,22 +138,12 @@
 
     /// internal lock for errorhandler
     internal var parentLock = NSLock()
-<<<<<<< HEAD
 
     /// work queue
     internal var workQueue: dispatch_queue_t
 
     /// set to false to avoid using the cache (refreshes, etc.)
     private var useCache = true
-
-=======
-
-    /// work queue
-    internal var workQueue: dispatch_queue_t
-
-    /// set to false to avoid using the cache (refreshes, etc.)
-    private var useCache = true
->>>>>>> 7afa014f
     
 
     // MARK: - Initializer
