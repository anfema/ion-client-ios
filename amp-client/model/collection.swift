--- conflicted
+++ resolved
@@ -78,11 +78,7 @@
     /// - parameter locale: locale code to fetch
     /// - parameter useCache: set to false to force a refresh
     /// - parameter callback: block to call when collection is fully loaded
-<<<<<<< HEAD
-    init(identifier: String, locale: String, useCache: Bool, callback:(Result<AMPCollection, AMPError> -> Void)?) {
-=======
-    init(identifier: String, locale: String, useCache: AMPCacheBehaviour, callback:(AMPCollection -> Void)?) {
->>>>>>> bacfb07a
+    init(identifier: String, locale: String, useCache: AMPCacheBehaviour, callback:(Result<AMPCollection, AMPError> -> Void)?) {
         self.locale = locale
         self.useCache = useCache
         self.identifier = identifier
@@ -109,18 +105,8 @@
             self.fetch(identifier) { error in
                 if let error = error {
                     // set error state, this forces all blocks in the work queue to cancel themselves
-<<<<<<< HEAD
                     performCallback(.Failure(error))
-=======
->>>>>>> bacfb07a
                     self.hasFailed = true
-                    if let cb = callback where useCache == .Force {
-                        dispatch_async(AMP.config.responseQueue) {
-                            cb(self)
-                        }
-                    } else {
-                        self.callErrorHandler(error)
-                    }
                 } else {
                     AMP.collectionCache[identifier] = self
                     performCallback(.Success(self))
@@ -204,12 +190,7 @@
                     callback(.Failure(.PageNotFound(identifier)))
                     return
                 }
-<<<<<<< HEAD
-                
-                self.pageCache[identifier] = AMPPage(collection: self, identifier: identifier, layout: meta.layout, useCache: true, parent:meta.parent) { page in
-=======
                 self.pageCache[identifier] = AMPPage(collection: self, identifier: identifier, layout: meta.layout, useCache: .Prefer, parent:meta.parent) { page in
->>>>>>> bacfb07a
                     page.position = meta.position
                     
                     // recursive call to use update check from "page is caches" path
