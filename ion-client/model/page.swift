//
//  page.swift
//  ion-client
//
//  Created by Johannes Schriewer on 08.09.15.
//  Copyright © 2015 anfema GmbH. All rights reserved.
//
// Redistribution and use in source and binary forms, with or without
// modification, are permitted under the conditions of the 3-clause
// BSD license (see LICENSE.txt for full license text)

import Foundation
import DEjson
import iso_rfc822_date


/// Page class, contains functionality to fetch outlet content
public class IONPage {
    
    /// Page identifier
    public var identifier: String
    
    /// Page parent identifier
    public var parent: String?
    
    /// Collection of this page
    public var collection: IONCollection
    
    /// Last update date of this page
    public var lastUpdate: NSDate?
    
    /// This instance produced an error while fetching from net
    public var hasFailed = false
    
    /// Locale code for the page
    public var locale: String
    
    /// Layout identifier (name of the toplevel container outlet)
    public var layout: String
    
    /// Content list
    public var content = [IONContent]()
    
    /// Page position
    public var position: Int = 0
    
    /// Set to true to avoid fetching from cache
    private var useCache = IONCacheBehaviour.Prefer
    
    /// Page has loaded
    internal var isReady = false
    
    /// Internal lock
    internal var parentLock = NSLock()
    
    /// Work queue
    internal var workQueue: dispatch_queue_t
    
    /// Internal uuid
    internal var uuid = NSUUID().UUIDString
    
    /// Internal identifier used to store the page into the `collection.pageCache`
    /// when using the `forkedWorkQueueWithCollection` initializer
    lazy internal var forkedIdentifier: String = {
        return "\(self.identifier)-\(self.uuid)"
    }()
    
    
    // MARK: Initializer
    
    /// Initialize page for collection (initializes real object)
    ///
    /// Use the `page` function from `IONCollection`
    ///
    /// - parameter collection: The collection this page belongs to
    /// - parameter identifier: The page identifier
    /// - parameter layout: The page layout
    /// - parameter useCache: `.Prefer`: Loads the page from cache if no update is available.
    ///                       `.Force`:  Loads the page from cache.
    ///                       `.Ignore`: Loads the page from server.
    /// - parameter callback: Block to call when the page becomes available.
    ///                       Provides Result.Success containing an `IONPage` when successful, or
    ///                       Result.Failure containing an `IONError` when an error occurred.
    init(collection: IONCollection, identifier: String, layout: String?, useCache: IONCacheBehaviour, parent: String?, callback: (Result<IONPage, IONError> -> Void)?) {
        // Full asynchronous initializer, self will be populated asynchronously
        self.identifier = identifier
        self.workQueue = dispatch_queue_create("com.anfema.ion.page.\(identifier)", DISPATCH_QUEUE_SERIAL)
        self.layout = layout ?? "unknown"
        self.collection = collection
        self.useCache = useCache
        self.parent = parent
        self.locale = self.collection.locale
        
        // dispatch barrier block into work queue, this sets the queue to standby until the fetch is complete
        dispatch_barrier_async(self.workQueue) {
            self.parentLock.lock()
            let semaphore = dispatch_semaphore_create(0)
            
            self.fetch(identifier) { error in
                if let error = error {
                    // set error state, this forces all blocks in the work queue to cancel themselves
                    self.hasFailed = true
                    responseQueueCallback(callback, parameter: .Failure(error))
                    dispatch_semaphore_signal(semaphore)
                    
                } else {
                    if self.content.count > 0 {
                        if case let container as IONContainerContent = self.content.first {
                            self.layout = container.outlet
                        }
                    }
                    
                    guard let pageMeta = self.collection.getPageMetaForPage(identifier) else {
                        self.hasFailed = true
                        responseQueueCallback(callback, parameter: .Failure(IONError.PageNotFound(identifier)))
                        dispatch_semaphore_signal(semaphore)
                        return
                    }
                    
                    if let lastUpdate = self.lastUpdate where lastUpdate.compare(pageMeta.lastChanged) != .OrderedSame {
                        self.useCache = .Ignore
                        self.content.removeAll()
                        
                        self.fetch(identifier) { error in
                            if let error = error {
                                self.hasFailed = true
                                responseQueueCallback(callback, parameter: .Failure(error))
                                dispatch_semaphore_signal(semaphore)
                            } else {
                                if self.content.count > 0 {
                                    if case let container as IONContainerContent = self.content.first {
                                        self.layout = container.outlet
                                    }
                                }
                                
                                self.isReady = true
                                responseQueueCallback(callback, parameter: .Success(self))
                                dispatch_semaphore_signal(semaphore)
                            }
                        }
                    } else {
                        self.isReady = true
                        responseQueueCallback(callback, parameter: .Success(self))
                        dispatch_semaphore_signal(semaphore)
                    }
                }
            }
            
            dispatch_semaphore_wait(semaphore, DISPATCH_TIME_FOREVER)
            self.parentLock.unlock()
        }
        
        self.collection.pageCache[identifier] = self
    }
    
    
    // MARK: - API
    
    /// Fork the work queue, the returning page has to be finished or canceled, else you risk a memory leak
    ///
    /// - returns: `self` with new work queue that is cancelable
    public func cancelable() -> CancelableIONPage {
        return CancelableIONPage(page: self)
    }
    
    
    /// Callback when page fully loaded
    ///
    /// - parameter callback: Callback to call
    public func waitUntilReady(callback: (Result<IONPage, IONError> -> Void)) -> IONPage {
        dispatch_async(workQueue) {
            guard !self.hasFailed else {
                responseQueueCallback(callback, parameter: .Failure(.DidFail))
                return
            }
            
            responseQueueCallback(callback, parameter: .Success(self))
        }
        
        return self
    }
    
    
    /// Callback when page work queue is empty
    ///
    /// Attention: This blocks all queries that follow this call until the callback
    /// has completed
    ///
<<<<<<< HEAD
    /// - parameter callback: callback to call
    /// - returns: `self` for chaining
=======
    /// - parameter callback: Callback to call
    /// - returns: self for chaining
>>>>>>> 6a6e348c
    public func onCompletion(callback: ((page: IONPage, completed: Bool) -> Void)) -> IONPage {
        dispatch_barrier_async(workQueue) {
            responseQueueCallback(callback, parameter: (page: self, completed: !self.hasFailed))
        }
        
        return self
    }
    
    
    /// Fetch an outlet by name (from loaded page)
    ///
    /// - parameter name: Outlet name to fetch
    /// - parameter position: Position in the array (optional)
    /// - returns: Result.Success containing an `IONContent` if the outlet is valid
    ///            and the page was already cached, else an Result.Failure containing an `IONError`.
    public func outlet(name: String, position: Int = 0) -> Result<IONContent, IONError> {
        guard self.isReady && self.hasFailed == false else {
            // cannot return outlet synchronously from a page loading asynchronously
            return .Failure(.DidFail)
        }
        
        // search for content with the named outlet and specified position
        guard let cObj = self.content.filter({ $0.outlet == name && $0.position == position }).first else {
            return .Failure(.OutletNotFound(name))
        }
        
        return .Success(cObj)
    }
    
    
    /// Fetch an outlet by name (probably deferred by page loading)
    ///
    /// - parameter name: Outlet name to fetch
    /// - parameter position: Position in the array (optional)
<<<<<<< HEAD
    /// - parameter callback: block to execute when outlet was found, will not be called if no such outlet
    ///                       exists or there was any kind of communication error while fetching the page
    /// - returns: `self` to be able to chain another call
=======
    /// - parameter callback: Block to call when the outlet becomes available.
    ///                       Provides Result.Success containing an `IONContent` when successful, or
    ///                       Result.Failure containing an `IONError` when an error occurred.
    /// - returns: self to be able to chain another call
>>>>>>> 6a6e348c
    public func outlet(name: String, position: Int = 0, callback: (Result<IONContent, IONError> -> Void)) -> IONPage {
        dispatch_async(workQueue) {
            responseQueueCallback(callback, parameter: self.outlet(name, position: position))
        }
        
        return self
    }
    
    
    /// Check if an Outlet exists
    ///
    /// - parameter name: Outlet to check
    /// - parameter position: Position in the array (optional)
    /// - returns: Result.Success containing an `Bool` if the page becomes available
    ///            and the page was already cached, else an Result.Failure containing an `IONError`.
    public func outletExists(name: String, position: Int = 0) -> Result<Bool, IONError> {
        guard self.isReady && self.hasFailed == false else {
            // cannot return outlet synchronously from a page loading asynchronously
            return .Failure(.DidFail)
        }
        
        // search first occurrence of content with the named outlet and specified position
        for content in self.content where content.outlet == name {
            if content.position == position {
                return .Success(true)
            }
        }
        
        return .Success(false)
    }
    
    
    /// Check if an Outlet exists
    ///
    /// - parameter name: Outlet to check
    /// - parameter position: Position in the array (optional)
<<<<<<< HEAD
    /// - parameter callback: callback to call
    /// - returns: `self` for chaining
=======
    /// - parameter callback: Block to call when the page becomes available.
    ///                       Provides Result.Success containing a `Bool` when successful, or
    ///                       Result.Failure containing an `IONError` when an error occurred.
    /// - returns: self for chaining
>>>>>>> 6a6e348c
    public func outletExists(name: String, position: Int = 0, callback: (Result<Bool, IONError> -> Void)) -> IONPage {
        dispatch_async(workQueue) {
            responseQueueCallback(callback, parameter: self.outletExists(name, position: position))
        }
        
        return self
    }

    
    /// Number of contents for an outlet (if outlet is an array)
    ///
    /// - parameter name: outlet to check
<<<<<<< HEAD
    /// - parameter position: Position in the array (optional)
    /// - returns: `true` if outlet exists else `false`, `nil` if page not loaded
    public func outletExists(name: String, position: Int = 0) -> Result<Bool, IONError> {
        if !self.isReady || self.hasFailed {
            // cannot return outlet synchronously from a async loading page
=======
    ///
    /// - returns: count if page was ready, nil if page is not loaded
    public func numberOfContentsForOutlet(name: String) -> Result<Int, IONError> {
        guard self.isReady && self.hasFailed == false else {
            // cannot return outlet synchronously from a page loading asynchronously
>>>>>>> 6a6e348c
            return .Failure(.DidFail)
        }
        
        // search content
        return .Success(self.content.filter({ $0.outlet == name }).count)
    }

    
    /// Number of contents for an outlet (if outlet is an array)
    ///
    /// - parameter name:     outlet to check
    /// - parameter callback: callback with object count
    ///
    /// - returns: `self` for chaining
    public func numberOfContentsForOutlet(name: String, callback: (Result<Int, IONError> -> Void)) -> IONPage {
        dispatch_async(workQueue) {
            responseQueueCallback(callback, parameter: self.numberOfContentsForOutlet(name))
        }
        
        return self
    }
    
<<<<<<< HEAD
    /// Number of contents for an outlet (if outlet is an array)
    ///
    /// - parameter name: outlet to check
    ///
    /// - returns: count if page was ready, `nil` if page is not loaded
    public func numberOfContentsForOutlet(name: String) -> Result<Int, IONError> {
        if !self.isReady || self.hasFailed {
            // cannot return outlet synchronously from a async loading page
            return .Failure(.DidFail)
        } else {
            // search content
            return .Success(self.content.filter({ $0.outlet == name }).count)
        }
    }
=======
>>>>>>> 6a6e348c
    
    // MARK: Private
    
    private init(forkedWorkQueueWithCollection collection: IONCollection, identifier: String, locale: String) {
        self.identifier = identifier
        self.workQueue = dispatch_queue_create("com.anfema.ion.page.\(identifier).fork.\(NSDate().timeIntervalSince1970)", DISPATCH_QUEUE_SERIAL)
        self.locale = locale
        self.useCache = .Prefer
        self.collection = collection
        self.layout = ""
        
        // FIXME: How to remove this from the collection cache again?
        self.collection.pageCache[self.forkedIdentifier] = self
    }
    
    
    /// Fetch page from cache or web
    ///
    /// - parameter identifier: Page identifier to get
    /// - parameter callback: Block to call when the fetch finished
    private func fetch(identifier: String, callback: (IONError? -> Void)) {
        IONRequest.fetchJSON("\(self.collection.locale)/\(self.collection.identifier)/\(identifier)", queryParameters: ["variation": ION.config.variation ], cached: ION.config.cacheBehaviour(self.useCache)) { result in
            
            guard case .Success(let resultValue) = result else {
                if let error = result.error, case .NotAuthorized = error {
                    callback(error)
                } else {
                    callback(.PageNotFound(identifier))
                }

                return nil
            }
            
            // We need a result value and need it to be a dictionary
            guard case .JSONDictionary(let dict) = resultValue else {
                callback(.JSONObjectExpected(resultValue))
                return nil
            }
            
            // Furthermore we need a page and a last_updated element
            guard let rawPage = dict["page"] where dict["last_updated"] != nil,
                case .JSONArray(let array) = rawPage else {
                    callback(.JSONObjectExpected(dict["page"]))
                    return nil
            }
            
            // If we have a nonzero result
            if let firstElement = array.first, case .JSONDictionary(let dict) = firstElement {
                // Make sure everything is there
                guard let rawIdentifier     = dict["identifier"],
                    let rawContents         = dict["contents"],
                    let rawLastChanged      = dict["last_changed"],
                    let parent              = dict["parent"],
                    let rawLocale           = dict["locale"],
                    case .JSONString(let id) = rawIdentifier,
                    case .JSONArray(let contents) = rawContents,
                    case .JSONString(let last_changed) = rawLastChanged,
                    case .JSONString(let locale) = rawLocale else {
                        callback(.InvalidJSON(resultValue))
                        return nil
                }
                
                if case .JSONString(let parentID) = parent {
                    self.parent = parentID
                } else {
                    self.parent = nil
                }
                
                self.identifier = id
                self.locale = locale
                self.lastUpdate = NSDate(ISODateString: last_changed)
                
                // Parse and append content to this page
                for c in contents {
                    do {
                        let obj = try IONContent.factory(c)
                        self.appendContent(obj)
                    } catch {
                        // Content could not be deserialized, do not add to page
                        if ION.config.loggingEnabled {
                            print("ION: Deserialization failed")
                        }
                    }
                }
            }
            
            // Reset to using cache
            self.useCache = .Prefer
            
            // All finished, call block
            callback(nil)
            
            return self.lastUpdate
        }
    }
    
    
    /// Recursively append all content
    ///
    /// - parameter obj: The content object to append including it's children
    private func appendContent(obj: IONContent) {
        self.content.append(obj)
        
        guard case let container as IONContainerContent = obj else {
            return
        }
        
        // Append all toplevel content
        for child in container.children {
            // Container's children are appended on base level to be able to find them quicker
            self.content.append(child)
        }
    }
}

<<<<<<< HEAD
/// Cancelable page, either finish processing with `finish()` or cancel with `cancel()`. Will leak if not done so.
=======

>>>>>>> 6a6e348c
public class CancelableIONPage: IONPage {
    
    init(page: IONPage) {
        super.init(forkedWorkQueueWithCollection: page.collection, identifier: page.identifier, locale: page.locale)
        
        // Dispatch barrier block into work queue, this sets the queue to standby until the fetch is complete
        dispatch_barrier_async(self.workQueue) {
            page.parentLock.lock()
            
            self.identifier = page.identifier
            self.parent = page.parent
            self.locale = page.locale
            self.lastUpdate = page.lastUpdate
            self.layout = page.layout
            self.content = page.content
            self.position = page.position
            self.hasFailed = page.hasFailed
            self.isReady = true
            
            page.parentLock.unlock()
        }
    }
    
<<<<<<< HEAD
    /// Cancel all pending requests for this page
=======
    
>>>>>>> 6a6e348c
    public func cancel() {
        dispatch_barrier_async(self.workQueue) {
            self.hasFailed = true
            self.finish()
        }
    }
    
<<<<<<< HEAD
    /// Finish all requests and discard page
=======
    
>>>>>>> 6a6e348c
    public func finish() {
        dispatch_barrier_async(self.workQueue) {
            self.collection.pageCache.removeValueForKey(self.forkedIdentifier)
        }
    }
}<|MERGE_RESOLUTION|>--- conflicted
+++ resolved
@@ -186,13 +186,8 @@
     /// Attention: This blocks all queries that follow this call until the callback
     /// has completed
     ///
-<<<<<<< HEAD
     /// - parameter callback: callback to call
     /// - returns: `self` for chaining
-=======
-    /// - parameter callback: Callback to call
-    /// - returns: self for chaining
->>>>>>> 6a6e348c
     public func onCompletion(callback: ((page: IONPage, completed: Bool) -> Void)) -> IONPage {
         dispatch_barrier_async(workQueue) {
             responseQueueCallback(callback, parameter: (page: self, completed: !self.hasFailed))
@@ -227,16 +222,10 @@
     ///
     /// - parameter name: Outlet name to fetch
     /// - parameter position: Position in the array (optional)
-<<<<<<< HEAD
-    /// - parameter callback: block to execute when outlet was found, will not be called if no such outlet
-    ///                       exists or there was any kind of communication error while fetching the page
+    /// - parameter callback: Block to call when the outlet becomes available.
+    ///                       Provides `Result.Success` containing an `IONContent` when successful, or
+    ///                       `Result.Failure` containing an `IONError` when an error occurred.
     /// - returns: `self` to be able to chain another call
-=======
-    /// - parameter callback: Block to call when the outlet becomes available.
-    ///                       Provides Result.Success containing an `IONContent` when successful, or
-    ///                       Result.Failure containing an `IONError` when an error occurred.
-    /// - returns: self to be able to chain another call
->>>>>>> 6a6e348c
     public func outlet(name: String, position: Int = 0, callback: (Result<IONContent, IONError> -> Void)) -> IONPage {
         dispatch_async(workQueue) {
             responseQueueCallback(callback, parameter: self.outlet(name, position: position))
@@ -250,8 +239,8 @@
     ///
     /// - parameter name: Outlet to check
     /// - parameter position: Position in the array (optional)
-    /// - returns: Result.Success containing an `Bool` if the page becomes available
-    ///            and the page was already cached, else an Result.Failure containing an `IONError`.
+    /// - returns: `Result.Success` containing an `Bool` if the page becomes available
+    ///            and the page was already cached, else an `Result.Failure` containing an `IONError`.
     public func outletExists(name: String, position: Int = 0) -> Result<Bool, IONError> {
         guard self.isReady && self.hasFailed == false else {
             // cannot return outlet synchronously from a page loading asynchronously
@@ -273,15 +262,10 @@
     ///
     /// - parameter name: Outlet to check
     /// - parameter position: Position in the array (optional)
-<<<<<<< HEAD
-    /// - parameter callback: callback to call
+    /// - parameter callback: Block to call when the page becomes available.
+    ///                       Provides `Result.Success` containing a `Bool` when successful, or
+    ///                       `Result.Failure` containing an `IONError` when an error occurred.
     /// - returns: `self` for chaining
-=======
-    /// - parameter callback: Block to call when the page becomes available.
-    ///                       Provides Result.Success containing a `Bool` when successful, or
-    ///                       Result.Failure containing an `IONError` when an error occurred.
-    /// - returns: self for chaining
->>>>>>> 6a6e348c
     public func outletExists(name: String, position: Int = 0, callback: (Result<Bool, IONError> -> Void)) -> IONPage {
         dispatch_async(workQueue) {
             responseQueueCallback(callback, parameter: self.outletExists(name, position: position))
@@ -290,31 +274,6 @@
         return self
     }
 
-    
-    /// Number of contents for an outlet (if outlet is an array)
-    ///
-    /// - parameter name: outlet to check
-<<<<<<< HEAD
-    /// - parameter position: Position in the array (optional)
-    /// - returns: `true` if outlet exists else `false`, `nil` if page not loaded
-    public func outletExists(name: String, position: Int = 0) -> Result<Bool, IONError> {
-        if !self.isReady || self.hasFailed {
-            // cannot return outlet synchronously from a async loading page
-=======
-    ///
-    /// - returns: count if page was ready, nil if page is not loaded
-    public func numberOfContentsForOutlet(name: String) -> Result<Int, IONError> {
-        guard self.isReady && self.hasFailed == false else {
-            // cannot return outlet synchronously from a page loading asynchronously
->>>>>>> 6a6e348c
-            return .Failure(.DidFail)
-        }
-        
-        // search content
-        return .Success(self.content.filter({ $0.outlet == name }).count)
-    }
-
-    
     /// Number of contents for an outlet (if outlet is an array)
     ///
     /// - parameter name:     outlet to check
@@ -329,7 +288,6 @@
         return self
     }
     
-<<<<<<< HEAD
     /// Number of contents for an outlet (if outlet is an array)
     ///
     /// - parameter name: outlet to check
@@ -344,8 +302,6 @@
             return .Success(self.content.filter({ $0.outlet == name }).count)
         }
     }
-=======
->>>>>>> 6a6e348c
     
     // MARK: Private
     
@@ -461,11 +417,7 @@
     }
 }
 
-<<<<<<< HEAD
 /// Cancelable page, either finish processing with `finish()` or cancel with `cancel()`. Will leak if not done so.
-=======
-
->>>>>>> 6a6e348c
 public class CancelableIONPage: IONPage {
     
     init(page: IONPage) {
@@ -489,11 +441,7 @@
         }
     }
     
-<<<<<<< HEAD
     /// Cancel all pending requests for this page
-=======
-    
->>>>>>> 6a6e348c
     public func cancel() {
         dispatch_barrier_async(self.workQueue) {
             self.hasFailed = true
@@ -501,11 +449,7 @@
         }
     }
     
-<<<<<<< HEAD
     /// Finish all requests and discard page
-=======
-    
->>>>>>> 6a6e348c
     public func finish() {
         dispatch_barrier_async(self.workQueue) {
             self.collection.pageCache.removeValueForKey(self.forkedIdentifier)
