//
//  ionconfig.swift
//  ion-client
//
//  Created by Johannes Schriewer on 16/11/15.
//  Copyright © 2015 anfema GmbH. All rights reserved.
//

import Foundation
import Alamofire
import Markdown
import DEjson

/// ION configuration object
///
/// access with `ION.config`
public struct IONConfig {

    /// The scheme used to create the URLs provided by IONConnectionContent outlets
    public var connectionScheme = "ion"

    /// Server base URL for API (http://127.0.0.1:8000/client/v1/)
    public var serverURL: NSURL?

    /// locale-code to work on, defined by server config
    public var locale: String = "en_EN"

    /// set to `false` to disable logging (defaults to `true` in debug mode)
    public var loggingEnabled: Bool

    /// variation code to fetch from server, populated by default, only change if neccessary
    public var variation: String

    /// variation code to scale factor table
<<<<<<< HEAD
    public var variationScaleFactors:[String:CGFloat]
    
    /// response queue to run all async responses in, by default the main queue
    public var responseQueue = dispatch_get_main_queue()
    
=======
    public var variationScaleFactors: [String: CGFloat]

    /// response queue to run all asynchronous responses in, by default a concurrent queue, may be set to main queue
    public var responseQueue = dispatch_queue_create("com.anfema.ion.ResponseQueue", DISPATCH_QUEUE_CONCURRENT)

>>>>>>> ce00019d
    /// global request progress handler (will be called periodically when progress updates)
    public var progressHandler: ((totalBytes: Int64, downloadedBytes: Int64, numberOfPendingDownloads: Int) -> Void)?

    /// the session token usually set by `ION.login` but may be overridden for custom login functionality
    public var sessionToken: String?

    /// Additional Headers that should be added to the requests
    private (set) var additionalHeaders: [String: String] = [:]

    /// last collection fetch, delete entry from dictionary to force a collection reload from server
    public var lastOnlineUpdate: [String: NSDate] = [:]

    /// collection cache timeout
    public var cacheTimeout: NSTimeInterval = 600

    /// offline mode: do not send any request
    public var offlineMode = false

    /// styling for attributed string conversion of markdown text
    public var stringStyling = AttributedStringStyling()

    /// ION Device ID, will be generated on first use
    public var deviceID: String {
        if let deviceID = NSUserDefaults.standardUserDefaults().stringForKey("IONDeviceID") {
            return deviceID
        }

        let devID = NSUUID().UUIDString
        NSUserDefaults.standardUserDefaults().setObject(devID as NSString, forKey: "IONDeviceID")
        NSUserDefaults.standardUserDefaults().synchronize()
        return devID
    }

    /// Needed to register additional content types with the default dispatcher
    public typealias ContentTypeLambda = (JSONObject throws -> IONContent)

    /// the alamofire manager to use for all calls, initialized to accept no cookies by default
    var alamofire: Alamofire.Manager? = nil

    /// update detected blocks
    var updateBlocks: [String: (String -> Void)]

    /// Registered content types
    var registeredContentTypes = [String: ContentTypeLambda]()

    /// full text search settings
    private var ftsEnabled: [String: Bool]

    /// only the ION class may init this
    internal init() {
        let configuration: NSURLSessionConfiguration = NSURLSessionConfiguration.defaultSessionConfiguration()
        configuration.requestCachePolicy = .ReloadIgnoringLocalCacheData
        configuration.HTTPCookieAcceptPolicy = .Never
        configuration.HTTPShouldSetCookies = false

        var protocolClasses = [AnyClass]()
        protocolClasses.append(IONCacheAvoidance)
        configuration.protocolClasses = protocolClasses

        #if DEBUG
            self.loggingEnabled = true
        #else
            self.loggingEnabled = false
        #endif

        self.updateBlocks = Dictionary<String, (String -> Void)>()
        self.ftsEnabled = [String: Bool]()
        #if os(iOS)
            self.variation = NSString(format: "@%dx", Int(UIScreen.mainScreen().scale)) as String
        #else
            self.variation = "default"
        #endif
        self.variationScaleFactors = [ "default": CGFloat(1.0), "@1x" : CGFloat(1.0), "@2x" : CGFloat(2.0), "@3x" : CGFloat(3.0) ]

        for (header, value) in Alamofire.Manager.defaultHTTPHeaders {
            self.additionalHeaders[header] = value
        }
        self.additionalHeaders["X-DeviceID"] = self.deviceID
        self.alamofire = Alamofire.Manager(configuration: configuration)
        if let alamofire = self.alamofire {
            alamofire.startRequestsImmediately = false
        }

        self.registerContentType("colorcontent") { json in
            return try IONColorContent(json: json)
        }
        self.registerContentType("connectioncontent") { json in
            return try IONConnectionContent(json: json)
        }
        self.registerContentType("datetimecontent") { json in
            return try IONDateTimeContent(json: json)
        }
        self.registerContentType("filecontent") { json in
            return try IONFileContent(json: json)
        }
        self.registerContentType("flagcontent") { json in
            return try IONFlagContent(json: json)
        }
        self.registerContentType("imagecontent") { json in
            return try IONImageContent(json: json)
        }
        self.registerContentType("numbercontent") { json in
            return try IONNumberContent(json: json)
        }
        self.registerContentType("mediacontent") { json in
            return try IONMediaContent(json: json)
        }
        self.registerContentType("optioncontent") { json in
            return try IONOptionContent(json: json)
        }
        self.registerContentType("textcontent") { json in
            return try IONTextContent(json: json)
        }

        self.registerUpdateBlock("fts") { collectionIdentifier in
            if ION.config.isFTSEnabled(collectionIdentifier) {
                ION.downloadFTSDB(collectionIdentifier)
            }
        }
    }

    /// Register block to be called if something changed in a collection
    ///
    /// - parameter identifier: block identifier
    /// - parameter block:      block to call
    public mutating func registerUpdateBlock(identifier: String, block: (String -> Void)) {
        self.updateBlocks[identifier] = block
    }

    /// De-Register update notification block
    ///
    /// - parameter identifier: block identifier
    public mutating func removeUpdateBlock(identifier: String) {
        self.updateBlocks.removeValueForKey(identifier)
    }

    /// Enable Full text search for a collection (fetches additional data from server)
    ///
    /// - parameter collection: collection identifier
    public mutating func enableFTS(collection: String) {
        guard let searchIndex = ION.searchIndex(collection) else {
            return
        }
        self.ftsEnabled[collection] = true
        if !NSFileManager.defaultManager().fileExistsAtPath(searchIndex) {
            ION.downloadFTSDB(collection)
        }
    }

    /// Disable Full text search for a collection
    ///
    /// - parameter collection: collection identifier
    public mutating func disableFTS(collection: String) {
        self.ftsEnabled[collection] = false
    }

    /// Check if full text search is enabled for a collection
    ///
    /// - parameter collection: collection identifier
    ///
    /// - returns: true if fts is enabled
    public func isFTSEnabled(collection: String) -> Bool {
        return self.ftsEnabled[collection] ?? false
    }

    /// Register a custom content type
    ///
    /// Example:
    ///
    ///     ION.config.registerContentType("customcontent") { json in
    ///         return try MyContent(json: json)
    ///     }
    ///
    /// - parameter typeName: type name in JSON
    /// - parameter creationBlock: a block to create an instance of the content type
    public mutating func registerContentType(typeName: String, creationBlock: ContentTypeLambda) {
        self.registeredContentTypes[typeName] = creationBlock
    }

    /// De-register custom content type
    ///
    /// - parameter typeName: type name in JSON
    public mutating func unRegisterContentType(typeName: String) {
        self.registeredContentTypes.removeValueForKey(typeName)
    }

    /// Set the credentials for HTTP Basic Authentication.
    /// Use either this, `sessionToken` or the `login()` call for authentication.
    ///
    /// - parameter user: The user
    /// - parameter password: The password
    public mutating func setBasicAuthCredentials(user user: String, password: String) {
        let auth = "\(user):\(password)" as NSString

        guard let authData = auth.dataUsingEncoding(NSUTF8StringEncoding) else {
            return
        }

        self.additionalHeaders["Authorization"] = "Basic " + authData.base64EncodedStringWithOptions(NSDataBase64EncodingOptions())
    }

    internal func cacheBehaviour(requestedBehaviour: IONCacheBehaviour) -> IONCacheBehaviour {
        if self.offlineMode {
            return .Force
        }
        return requestedBehaviour
    }
}<|MERGE_RESOLUTION|>--- conflicted
+++ resolved
@@ -32,19 +32,11 @@
     public var variation: String
 
     /// variation code to scale factor table
-<<<<<<< HEAD
-    public var variationScaleFactors:[String:CGFloat]
-    
-    /// response queue to run all async responses in, by default the main queue
-    public var responseQueue = dispatch_get_main_queue()
-    
-=======
     public var variationScaleFactors: [String: CGFloat]
 
     /// response queue to run all asynchronous responses in, by default a concurrent queue, may be set to main queue
     public var responseQueue = dispatch_queue_create("com.anfema.ion.ResponseQueue", DISPATCH_QUEUE_CONCURRENT)
 
->>>>>>> ce00019d
     /// global request progress handler (will be called periodically when progress updates)
     public var progressHandler: ((totalBytes: Int64, downloadedBytes: Int64, numberOfPendingDownloads: Int) -> Void)?
 
