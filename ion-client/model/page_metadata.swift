//
//  page_metadata.swift
//  ion-client
//
//  Created by Johannes Schriewer on 08.09.15.
//  Copyright © 2015 anfema GmbH. All rights reserved.
//
// Redistribution and use in source and binary forms, with or without
// modification, are permitted under the conditions of the 3-clause
// BSD license (see LICENSE.txt for full license text)

import Foundation
import DEjson

<<<<<<< HEAD
/// Page metadata, used if only small parts of a page have to be used instead of downloading the whole thing
=======

/// Page metadata, used if only small sionles of a page have to be used instead of downloading the whole thing
>>>>>>> 6a6e348c
public class IONPageMeta: CanLoadImage {
    /// Flag if the date formatter has already been instantiated
    static var formatterInstantiated = false
    
    /// Page identifier
    public var identifier: String
    
    /// Parent identifier, nil == top level
    public var parent: String?
    
    /// Last change date
    public var lastChanged: NSDate
    
    /// Page layout
    public var layout: String
    
    /// Page position
    public var position: Int
    
    /// Collection of this meta item
    public weak var collection: IONCollection?
    
    /// Meta data attached to page
    private var metaData = [String: [String]]()
    
    /// Children
    public var children: [IONPageMeta]? {
        guard let collection = self.collection else {
            return nil
        }
        
        guard let list = collection.metadataList(self.identifier) else {
            return nil
        }
        
        return list
    }
    
    
    /// Init metadata from JSON object
    ///
    /// - parameter json: Serialized JSON object of page metadata
    /// - throws: IONError.JSONObjectExpected: The provided JSONObject is no JSONDictionary.
    ///           IONError.InvalidJSON: Missing keys in the provided JSONDictionary or wrong
    ///                                 value types.
    internal init(json: JSONObject, position: Int, collection: IONCollection) throws {
        self.collection = collection
        
        guard case .JSONDictionary(let dict) = json else {
            throw IONError.JSONObjectExpected(json)
        }
        
        guard let rawLastChanged    = dict["last_changed"],
            let rawParent           = dict["parent"],
            let rawIdentifier       = dict["identifier"],
            let rawLayout           = dict["layout"],
            case .JSONString(let lastChanged) = rawLastChanged,
            case .JSONString(let layout)      = rawLayout,
            case .JSONString(let identifier)  = rawIdentifier else {
                throw IONError.InvalidJSON(json)
        }
        
        self.lastChanged = NSDate(ISODateString: lastChanged) ?? NSDate.distantPast()
        self.identifier  = identifier
        self.layout = layout
        self.position = position
        
        if let rawMeta = dict["meta"] {
            if case .JSONDictionary(let metaDict) = rawMeta {
                for (key, jsonObj) in metaDict {
                    if case .JSONString(let value) = jsonObj {
                        self.metaData[key] = [value]
                    }
                    
                    // TODO: Test meta arrays, needs test data
                    // TODO: Are meta arrays still a thing? If so - we need to update the subscript functions so that they are position safe
                    if case .JSONArray(let array) = jsonObj {
                        var result = [String]()
                        
                        for subitem in array {
                            if case .JSONString(let value) = subitem {
                                result.append(value)
                            }
                        }

                        self.metaData[key] = result
                    }
                }
            }
        }
        
        switch(rawParent) {
        case .JSONNull:
            self.parent = nil
        case .JSONString(let parent):
            self.parent = parent
        default:
            throw IONError.InvalidJSON(json)
        }
    }
    
    
    /// IONPageMeta can be subscripted by string to fetch metadata items
    ///
    /// - parameter index: Key to return value for
    /// - returns: Value or nil
    public subscript(index: String) -> String? {
        if let meta = self.metaData[index] {
            return meta.first
        }
        
        return nil
    }
    

    /// IONPageMeta can be subscripted by string + position to fetch metadata items
    ///
    /// - parameter index: Key to return value for
    /// - parameter position: Array position to return
    /// - returns: Value or nil
    public subscript(index: String, position: Int) -> String? {
        if let meta = self.metaData[index] {
            if meta.count > position {
                return meta[position]
            }
        }
        
        return nil
    }
    
    
    /// thumbnail image url for `CanLoadImage`
<<<<<<< HEAD
    public var imageURL:NSURL? {
        if let urlString = self["thumbnail"] ?? self["icon"] {
            return NSURL(string: urlString)
        }
        return nil
=======
    public var imageURL: NSURL? {
        let taintedURL: String? = self["thumbnail"] ?? self["icon"]
 
        //TODO: Do we still need this? Shouldn't the backend return valid urls?
        guard let url = taintedURL else {
            return nil
        }
        
        guard let escapedURLString = url.stringByAddingPercentEncodingWithAllowedCharacters(NSCharacterSet.URLQueryAllowedCharacterSet()) else {
            return nil
        }
        
        guard let escapedURL = NSURL(string: escapedURLString) else {
            return nil
        }
        
        return escapedURL
>>>>>>> 6a6e348c
    }
    

    /// Original image url for `CanLoadImage`, always nil
    public var originalImageURL: NSURL? {
        return nil
    }
    
    
    /// Variation for `CanLoadImage`, returns `default` because the thumbnails are all the same for all variations
    public var variation: String {
        return "default"
    }
}<|MERGE_RESOLUTION|>--- conflicted
+++ resolved
@@ -12,12 +12,7 @@
 import Foundation
 import DEjson
 
-<<<<<<< HEAD
 /// Page metadata, used if only small parts of a page have to be used instead of downloading the whole thing
-=======
-
-/// Page metadata, used if only small sionles of a page have to be used instead of downloading the whole thing
->>>>>>> 6a6e348c
 public class IONPageMeta: CanLoadImage {
     /// Flag if the date formatter has already been instantiated
     static var formatterInstantiated = false
@@ -150,31 +145,11 @@
     
     
     /// thumbnail image url for `CanLoadImage`
-<<<<<<< HEAD
-    public var imageURL:NSURL? {
+    public var imageURL: NSURL? {
         if let urlString = self["thumbnail"] ?? self["icon"] {
             return NSURL(string: urlString)
         }
         return nil
-=======
-    public var imageURL: NSURL? {
-        let taintedURL: String? = self["thumbnail"] ?? self["icon"]
- 
-        //TODO: Do we still need this? Shouldn't the backend return valid urls?
-        guard let url = taintedURL else {
-            return nil
-        }
-        
-        guard let escapedURLString = url.stringByAddingPercentEncodingWithAllowedCharacters(NSCharacterSet.URLQueryAllowedCharacterSet()) else {
-            return nil
-        }
-        
-        guard let escapedURL = NSURL(string: escapedURLString) else {
-            return nil
-        }
-        
-        return escapedURL
->>>>>>> 6a6e348c
     }
     
 
